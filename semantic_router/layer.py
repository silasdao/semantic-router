import numpy as np
<<<<<<< HEAD
from numpy.linalg import norm
from tqdm.auto import tqdm

from semantic_router.encoders import (
    BaseEncoder,
    CohereEncoder,
    OpenAIEncoder,
    BM25Encoder
)
=======

from semantic_router.encoders import BaseEncoder, CohereEncoder, OpenAIEncoder
from semantic_router.linear import similarity_matrix, top_scores
>>>>>>> 096991a2
from semantic_router.schema import Decision


class DecisionLayer:
    index = None
    categories = None
    score_threshold = 0.82

    def __init__(self, encoder: BaseEncoder, decisions: list[Decision] = []):
        self.encoder = encoder
        # decide on default threshold based on encoder
        if isinstance(encoder, OpenAIEncoder):
            self.score_threshold = 0.82
        elif isinstance(encoder, CohereEncoder):
            self.score_threshold = 0.3
        else:
            self.score_threshold = 0.82
        # if decisions list has been passed, we initialize index now
        if decisions:
            # initialize index now
            for decision in tqdm(decisions):
                self._add_decision(decision=decision)

    def __call__(self, text: str) -> str | None:
        results = self._query(text)
        top_class, top_class_scores = self._semantic_classify(results)
        passed = self._pass_threshold(top_class_scores, self.score_threshold)
        if passed:
            return top_class
        else:
            return None

    def add(self, decision: Decision):
        self._add_decision(decision=decision)

    def _add_decision(self, decision: Decision):
        # create embeddings
        embeds = self.encoder(decision.utterances)

        # create decision array
        if self.categories is None:
            self.categories = np.array([decision.name] * len(embeds))
        else:
            str_arr = np.array([decision.name] * len(embeds))
            self.categories = np.concatenate([self.categories, str_arr])
        # create utterance array (the index)
        if self.index is None:
            self.index = np.array(embeds)
        else:
            embed_arr = np.array(embeds)
            self.index = np.concatenate([self.index, embed_arr])

    def _query(self, text: str, top_k: int = 5):
        """Given some text, encodes and searches the index vector space to
        retrieve the top_k most similar records.
        """
        # create query vector
        xq = np.array(self.encoder([text]))
        xq = np.squeeze(xq)  # Reduce to 1d array.

        if self.index is not None:
            # calculate similarity matrix
            sim = similarity_matrix(xq, self.index)
            scores, idx = top_scores(sim, top_k)
            # get the utterance categories (decision names)
            decisions = self.categories[idx] if self.categories is not None else []
            return [
                {"decision": d, "score": s.item()} for d, s in zip(decisions, scores)
            ]
        else:
            return []

    def _semantic_classify(self, query_results: list[dict]) -> tuple[str, list[float]]:
        scores_by_class = {}
        for result in query_results:
            score = result["score"]
            decision = result["decision"]
            if decision in scores_by_class:
                scores_by_class[decision].append(score)
            else:
                scores_by_class[decision] = [score]

        # Calculate total score for each class
        total_scores = {
            decision: sum(scores) for decision, scores in scores_by_class.items()
        }
        top_class = max(total_scores, key=lambda x: total_scores[x], default=None)

        # Return the top class and its associated scores
        return str(top_class), scores_by_class.get(top_class, [])

    def _pass_threshold(self, scores: list[float], threshold: float) -> bool:
        if scores:
            return max(scores) > threshold
        else:
            return False


class HybridDecisionLayer:
    index = None
    sparse_index = None
    categories = None
    score_threshold = 0.82

    def __init__(
        self,
        encoder: BaseEncoder,
        decisions: list[Decision] = [],
        alpha: float = 0.3
    ):
        self.encoder = encoder
        self.sparse_encoder = BM25Encoder()
        self.alpha = alpha
        # decide on default threshold based on encoder
        if isinstance(encoder, OpenAIEncoder):
            self.score_threshold = 0.82
        elif isinstance(encoder, CohereEncoder):
            self.score_threshold = 0.3
        else:
            self.score_threshold = 0.82
        # if decisions list has been passed, we initialize index now
        if decisions:
            # initialize index now
            for decision in tqdm(decisions):
                self._add_decision(decision=decision)

    def __call__(self, text: str) -> str | None:
        results = self._query(text)
        top_class, top_class_scores = self._semantic_classify(results)
        passed = self._pass_threshold(top_class_scores, self.score_threshold)
        if passed:
            return top_class
        else:
            return None

    def add(self, decision: Decision):
        self._add_decision(decision=decision)

    def _add_decision(self, decision: Decision):
        # create embeddings
        dense_embeds = np.array(
            self.encoder(decision.utterances)
        )  # * self.alpha
        sparse_embeds = np.array(
            self.sparse_encoder(decision.utterances)
        )  # * (1 - self.alpha)

        # create decision array
        if self.categories is None:
            self.categories = np.array([decision.name] * len(decision.utterances))
            self.utterances = np.array(decision.utterances)
        else:
            str_arr = np.array([decision.name] * len(decision.utterances))
            self.categories = np.concatenate([self.categories, str_arr])
            self.utterances = np.concatenate([
                self.utterances,
                np.array(decision.utterances)
            ])
        # create utterance array (the dense index)
        if self.index is None:
            self.index = dense_embeds
        else:
            self.index = np.concatenate([self.index, dense_embeds])
        # create sparse utterance array
        if self.sparse_index is None:
            self.sparse_index = sparse_embeds
        else:
            self.sparse_index = np.concatenate([
                self.sparse_index, sparse_embeds
            ])

    def _query(self, text: str, top_k: int = 5):
        """Given some text, encodes and searches the index vector space to
        retrieve the top_k most similar records.
        """
        # create dense query vector
        xq_d = np.array(self.encoder([text]))
        xq_d = np.squeeze(xq_d)  # Reduce to 1d array.
        # create sparse query vector
        xq_s = np.array(self.sparse_encoder([text]))
        xq_s = np.squeeze(xq_s)
        # convex scaling
        xq_d, xq_s = self._convex_scaling(xq_d, xq_s)

        if self.index is not None:
            # calculate dense vec similarity
            index_norm = norm(self.index, axis=1)
            xq_d_norm = norm(xq_d.T)
            sim_d = np.dot(self.index, xq_d.T) / (index_norm * xq_d_norm)
            # calculate sparse vec similarity
            sparse_norm = norm(self.sparse_index, axis=1)
            xq_s_norm = norm(xq_s.T)
            sim_s = np.dot(self.sparse_index, xq_s.T) / (sparse_norm * xq_s_norm)
            total_sim = (sim_d + sim_s)
            # get indices of top_k records
            top_k = min(top_k, total_sim.shape[0])
            idx = np.argpartition(total_sim, -top_k)[-top_k:]
            scores = total_sim[idx]
            # get the utterance categories (decision names)
            decisions = self.categories[idx] if self.categories is not None else []
            return [
                {"decision": d, "score": s.item()} for d, s in zip(decisions, scores)
            ]
        else:
            return []
        
    def _convex_scaling(self, dense: list[float], sparse: list[float]):
        # scale sparse and dense vecs
        dense = np.array(dense) * self.alpha
        sparse = np.array(sparse) * (1 - self.alpha)
        return dense, sparse

    def _semantic_classify(self, query_results: list[dict]) -> tuple[str, list[float]]:
        scores_by_class = {}
        for result in query_results:
            score = result["score"]
            decision = result["decision"]
            if decision in scores_by_class:
                scores_by_class[decision].append(score)
            else:
                scores_by_class[decision] = [score]

        # Calculate total score for each class
        total_scores = {
            decision: sum(scores) for decision, scores in scores_by_class.items()
        }
        top_class = max(total_scores, key=lambda x: total_scores[x], default=None)

        # Return the top class and its associated scores
        return str(top_class), scores_by_class.get(top_class, [])

    def _pass_threshold(self, scores: list[float], threshold: float) -> bool:
        if scores:
            return max(scores) > threshold
        else:
            return False<|MERGE_RESOLUTION|>--- conflicted
+++ resolved
@@ -1,5 +1,4 @@
 import numpy as np
-<<<<<<< HEAD
 from numpy.linalg import norm
 from tqdm.auto import tqdm
 
@@ -9,11 +8,7 @@
     OpenAIEncoder,
     BM25Encoder
 )
-=======
-
-from semantic_router.encoders import BaseEncoder, CohereEncoder, OpenAIEncoder
 from semantic_router.linear import similarity_matrix, top_scores
->>>>>>> 096991a2
 from semantic_router.schema import Decision
 
 
